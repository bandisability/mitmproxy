Unreleased: mitmproxy next

** Full Changelog **

    * Add MsgPack content viewer (@tasn)
    * Use `@charset` to decode CSS files if available (@prinzhorn)
    * Fix links to anticache docs in mitmweb and use HTTPS for links to documentation (@rugk)
    * Updated typing for WebsocketMessage.content (@prinzhorn)
    * Add option `console_strip_trailing_newlines`, and no longer strip trailing newlines by default (@capt8bit)
    * Prevent transparent mode from connecting to itself in the basic cases (@prinzhorn)
    * Display HTTP trailers in mitmweb (@sanlengjingvv)
    * Revamp onboarding app (@mhils)
    * Add ASGI support for embedded apps (@mhils)
    * Updated raw exports to not remove headers (@wchasekelley)
<<<<<<< HEAD
    * Add --cert-passphrase command line argument (@mirosyn)
=======
    * Fix file unlinking before external viewer finishes loading (@wchasekelley)
>>>>>>> b6e8c83a

    * --- TODO: add new PRs above this line ---

    * ... and various other fixes, documentation improvements, dependency version bumps, etc.

18 July 2020: mitmproxy 5.2

    * Add Filter message to mitmdump (@sarthak212)
    * Display TCP flows at flow list (@Jessonsotoventura, @nikitastupin, @mhils)
    * Colorize JSON Contentview (@sarthak212)
    * Fix console crash when entering regex escape character in half-open string (@sarthak212)
    * Integrate contentviews to TCP flow details (@nikitastupin)
    * Added add-ons that enhance the performance of web application scanners (@anneborcherding)
    * Increase WebSocket message timestamp precision (@JustAnotherArchivist)
    * Fix HTTP reason value on HTTP/2 reponses (@rbdixon)
    * mitmweb: support wslview to open a web browser (@G-Rath)
    * Fix dev version detection with parent git repo (@JustAnotherArchivist)
    * Restructure examples and supported addons (@mhils)
    * Certificate generation: mark SAN as critical if no CN is set (@mhils)
    * Simplify Replacements with new ModifyBody addon (@mplattner)
    * Rename SetHeaders addon to ModifyHeaders (@mplattner)
    * mitmweb: "New -> File" menu option has been renamed to "Clear All" (@yogeshojha)
    * Add new MapRemote addon to rewrite URLs of requests (@mplattner)
    * Add support for HTTP Trailers to the HTTP/2 protocol (@sanlengjingvv and @Kriechi)
    * Fix certificate runtime error during expire cleanup (@gorogoroumaru)
    * Fixed the DNS Rebind Protection for secure support of IPv6 addresses (@tunnelpr0)
    * WebSockets: match the HTTP-WebSocket flow for the ~websocket filter (@Kriechi)
    * Fix deadlock caused by the "replay.client.stop" command (@gorogoroumaru)
    * Add new MapLocal addon to serve local files instead of remote resources (@mplattner and @mhils)
    * Add minimal TCP interception and modification (@nikitastupin)
    * Add new CheckSSLPinning addon to check SSL-Pinning on client (@su-vikas)
    * Add a JSON dump script: write data into a file or send to an endpoint as JSON (@emedvedev)
    * Fix console output formatting (@sarthak212)
    * Add example for proxy authentication using selenium (@anneborcherding and @weichweich)

13 April 2020: mitmproxy 5.1.1

    * Fixed Docker images not starting due to missing shell

13 April 2020: mitmproxy 5.1

  ** Major Changes **
    * Initial Support for TLS 1.3

  ** Full Changelog **
    * Reduce leaf certificate validity to one year due to upcoming browser changes (@mhils)
    * Rename mitmweb's web_iface option to web_host for consistency (@oxr463)
    * Sending a SIGTERM now exits mitmproxy without prompt, SIGINT still asks (@ThinkChaos)
    * Don't force host header on outgoing requests (@mhils)
    * Additional documentation and examples for WebSockets (@Kriechi)
    * Gracefully handle hyphens in domain names (@matosconsulting)
    * Fix header replacement count (@naivekun)
    * Emit serverconnect event only after a connection has been established (@Prinzhorn)
    * Fix ValueError in table mode of server replay flow (@ylmrx)
    * HTTP/2: send all stream reset types to other connection (@rohfle)
    * HTTP/2: fix WINDOW_UPDATE swallowed on closed streams (@Kriechi)
    * Fix wrong behavior of --allow-hosts options (@BlownSnail)
    * Additional and updated documentation for examples, WebSockets, Getting Started (@Kriechi)

27 December 2019: mitmproxy 5.0.1

    * Fixed precompiled Linux binaries to not crash in table mode
    * Display webp images in mitmweb (@cixtor)

16 December 2019: mitmproxy 5.0

  ** Major Changes **
    * Added new Table UI (@Jessonsotoventura)
    * Added EKU extension to certificates. This fixes support for macOS Catalina (@vin01)

  ** Security Fixes **
    * Fixed command injection vulnerabilities when exporting flows as curl/httpie commands (@cript0nauta)
    * Do not echo unsanitized user input in HTTP error responses (@fimad)

  ** Full Changelog **
    * Moved to Github CI for Continuous Integration, dropping support for old Linux and macOS releases. (#3728)
    * Vastly improved command parsing, in particular for setting flow filters (@typoon)
    * Added a new flow export for raw responses (@mckeimic)
    * URLs are now edited in an external editor (@Jessonsotoventura)
    * mitmproxy now has a command history (@typoon)
    * Added terminal like keyboard shortcuts for the command bar (ctrl+w, ctrl+a, ctrl+f, ...) (@typoon)
    * Fixed issue with improper handling of non-ascii characters in URLs (@rjt-gupta)
    * Filtering can now use unicode characters (@rjt-gupta)
    * Fixed issue with user keybindings not being able to override default keybindings
    * Improved installation instructions
    * Added support for IPV6-only environments (@sethb157)
    * Fixed bug with server replay (@rjt-gupta)
    * Fixed issue with duplicate error responses (@ccssrryy)
    * Users can now set a specific external editor using $MITMPROXY_EDITOR (@rjt-gupta)
    * Config file can now be called `config.yml` or `config.yaml` (@ylmrx)
    * Fixed crash on `view.focus.[next|prev]` (@ylmrx)
    * Updated documentation to help using mitmproxy certificate on Android (@jannst)
    * Added support to parse IPv6 entries from `pfctl` on MacOS. (@tomlabaude)
    * Fixed instructions on how to build the documentation (@jannst)
    * Added a new `--allow-hosts` option (@pierlon)
    * Added support for zstd content-encoding (@tsaaristo)
    * Fixed issue where the replay server would corrupt the Date header (@tonyb486)
    * Improve speed for WebSocket interception (@MathieuBordere)
    * Fixed issue with parsing JPEG files. (@lusceu)
    * Improve example code style (@BoboTiG)
    * Fixed issue converting void responses to HAR (@worldmind)
    * Color coded http status codes in mitmweb (@arun-94)
    * Added organization to generated certificates (@Abcdefghijklmnopqrstuvwxyzxyz)
    * Errors are now displayed on sys.stderr (@JessicaFavin)
    * Fixed issue with replay timestamps (@rjt-gupta)
    * Fixed copying in mitmweb on macOS (@XZzYassin)

31 July 2018: mitmproxy 4.0.4

    * Security: Protect mitmweb against DNS rebinding. (CVE-2018-14505, @atx)
    * Reduce certificate lifetime to two years to be conformant with
      the current CA/Browser Forum Baseline Requirements. (@muffl0n)
      (https://cabforum.org/2017/03/17/ballot-193-825-day-certificate-lifetimes/)
    * Update cryptography to version 2.3.

15 June 2018: mitmproxy 4.0.3

    * Add support for IPv6 transparent mode on Windows (#3174)
    * Add Docker images for ARMv7 - Raspberry Pi (#3190)
    * Major overhaul of our release workflow - you probably won't notice it, but for us it's a big thing!
    * Fix the Python version detection on Python 3.5, we now show a more intuitive error message (#3188)
    * Fix application shutdown on Windows (#3172)
    * Fix IPv6 scope suffixes in block addon (#3164)
    * Fix options update when added (#3157)
    * Fix "Edit Flow" button in mitmweb (#3136)

15 June 2018: mitmproxy 4.0.2
    * Skipped!


17 May 2018: mitmproxy 4.0.1

  ** Bugfixes **
    * The previous release had a packaging issue, so we bumped it to v4.0.1 and re-released it.
    * This contains no actual bugfixes or new features.

17 May 2018: mitmproxy 4.0

  ** Features **
    * mitmproxy now requires Python 3.6!
    * Moved the core to asyncio - which gives us a very significant performance boost!
    * Reduce memory consumption by using `SO_KEEPALIVE` (#3076)
    * Export request as httpie command (#3031)
    * Configure mitmproxy console keybindings with the keys.yaml file. See docs for more.

  ** Breaking Changes **
    * The --conf command-line flag is now --confdir, and specifies the mitmproxy configuration
    directory, instead of the options yaml file (which is at `config.yaml` under the configuration directory).
    * `allow_remote` got replaced by `block_global` and `block_private` (#3100)
    * No more custom events (#3093)
    * The `cadir` option has been renamed to `confdir`
    * We no longer magically capture print statements in addons and translate
    them to logs. Please use `ctx.log.info` explicitly.

  ** Bugfixes **
    * Correctly block connections from remote clients with IPv4-mapped IPv6 client addresses (#3099)
    * Expand `~` in paths during the `cut` command (#3078)
    * Remove socket listen backlog constraint
    * Improve handling of user script exceptions (#3050, #2837)
    * Ignore signal errors on windows
    * Fix traceback for commands with un-terminated escape characters (#2810)
    * Fix request replay when proxy is bound to local interface (#2647)
    * Fix traceback when running scripts on a flow twice (#2838)
    * Fix traceback when killing intercepted flow (#2879)
    * And lots of typos, docs improvements, revamped examples, and general fixes!

05 April 2018: mitmproxy 3.0.4

  * Fix an issue that caused mitmproxy to not retry HTTP requests on timeout.

  * Various other fixes (@kira0204, @fenilgandhi, @tran-tien-dat, @smonami,
  @luzpaz, @fristonio, @kajojify, @Oliver-Fish, @hcbarry, @jplochocki, @MikeShi42,
  @ghillu, @emilstahl)

25 February 2018: mitmproxy 3.0.3

  * Fix an issue that caused mitmproxy to lose keyboard control after spawning an external editor.

23 February 2018: mitmproxy 3.0.1

  * Fix a quote-related issue affecting the mitmproxy console command prompt.

22 February 2018: mitmproxy 3.0

  ** Major Changes **

  * Commands: A consistent, typed mechanism that allows addons to expose actions
  to users.

  * Options: A typed settings store for use by mitmproxy and addons.

  * Shift most of mitmproxy's own functionality into addons.

  * Major improvements to mitmproxy console, including an almost complete
  rewrite of the user interface, integration of commands, key bindings, and
  multi-pane layouts.

  * Major Improvements to mitmproxy’s web interface, mitmweb. (Matthew Shao,
  Google Summer of Code 2017)

  * Major Improvements to mitmproxy’s content views and protocol layers (Ujjwal
  Verma, Google Summer of Code 2017)

  * Faster JavaScript and CSS beautifiers. (Ujjwal Verma)


  ** Minor Changes **

  * Vastly improved JavaScript test coverage (Matthew Shao)

  * Options editor for mitmweb (Matthew Shao)

  * Static web-based flow viewer (Matthew Shao)

  * Request streaming for HTTP/1.x and HTTP/2 (Ujjwal Verma)

  * Implement more robust content views using Kaitai Struct (Ujjwal Verma)

  * Protobuf decoding now works without protoc being installed on the host
  system (Ujjwal Verma)

  * PNG, GIF, and JPEG can now be parsed without Pillow, which simplifies
  mitmproxy installation and moves parsing from unsafe C to pure Python (Ujjwal Verma)

  * Add parser for ICO files (Ujjwal Verma)

  * Migrate WebSockets implementation to wsproto. This reduces code size and
  adds WebSocket compression support. (Ujjwal Verma)

  * Add “split view” to split mitmproxy’s UI into two separate panes.

  * Add key binding viewer and editor

  * Add a command to spawn a preconfigured Chrome browser instance from
  mitmproxy

  * Fully support mitmproxy under the Windows Subsystem for Linux (WSL), work
  around display errors

  * Add XSS scanner addon (@ddworken)

  * Add ability to toggle interception (@mattweidner)

  * Numerous documentation improvements (@pauloromeira, @rst0git, @rgerganov,
  @fulldecent, @zhigang1992, @F1ashhimself, @vinaydargar, @jonathanrfisher1,
  @BasThomas, @LuD1161, @ayamamori, @TomTasche)

  * Add filters for websocket flows (@s4chin)

  * Make it possible to create a response to CONNECT requests in http_connect
  (@mengbiping)

  * Redirect stdout in scripts to ctx.log.warn (@nikofil)

  * Fix a crash when clearing the event log (@krsoninikhil)

  * Store the generated certificate for each flow (@dlenski)

  * Add --keep-host-header to retain the host header in reverse proxy mode
  (@krsoninikhil)

  * Fix setting palette options (@JordanLoehr)

  * Fix a crash with brotli encoding (@whackashoe)

  * Provide certificate installation instructions on mitm.it (@ritiek)

  * Fix a bug where we did not properly fall back to IPv4 when IPv6 is unavailable (@titeuf87)

  * Fix transparent mode on IPv6-enabled macOS systems (@Ga-ryo)

  * Fix handling of HTTP messages with multiple Content-Length headers (@surajt97)

  * Fix IPv6 authority form parsing in CONNECT requests (@r1b)

  * Fix event log display in mitmweb (@syahn)

  * Remove private key from PKCS12 file in ~/.mitmproxy (@ograff).

  * Add LDAP as a proxy authentication backend (@charlesdhdt)

  * Use mypy to check the whole codebase (@iharsh234)

  * Fix a crash when duplicating flows (@iharsh234)

  * Fix testsuite when the path contains a “.” (@felixonmars)

  * Store proxy authentication with flows (@lymanZerga11)

  * Match ~d and ~u filters against pretty_host (@dequis)

  * Update WBXML content view (@davidpshaw)

  * Handle HEAD requests for mitm.it to support Chrome in transparent mode on
  iOS (@tomlabaude)

  * Update dns spoofing example to use --keep-host-header (@krsoninikhil)

  * Call error handler on HTTPException (@tarnacious)

  * Make it possible to remove TLS from upstream HTTP connections

  * Update to pyOpenSSL 17.5, cryptography 2.1.4, and OpenSSL 1.1.0g

  * Make it possible to retroactively increase log verbosity.

  * Make logging from addons thread-safe

  * Tolerate imports in user scripts that match hook names (`from mitmproxy
  import log`)

  * Update mitmweb to React 16, which brings performance improvements

  * Fix a bug where reverting duplicated flows crashes mitmproxy

  * Fix a bug where successive requests are sent to the wrong host after a
  request has been redirected.

  * Fix a bug that binds outgoing connections to the wrong interface

  * Fix a bug where custom certificates are ignored in reverse proxy mode

  * Fix import of flows that have been created with mitmproxy 0.17

  * Fix formatting of (IPv6) IP addresses in a number of places

  * Fix replay for HTTP/2 flows

  * Decouple mitmproxy version and flow file format version

  * Fix a bug where “mitmdump -nr” does not exit automatically

  * Fix a crash when exporting flows to curl

  * Fix formatting of sticky cookies

  * Improve script reloading reliability by polling the filesystem instead of using watchdog

  * Fix a crash when refreshing Set-Cookie headers

  * Add connection indicator to mitmweb to alert users when the proxy server stops running

  * Add support for certificates with cyrillic domains

  * Simplify output of mitmproxy --version

  * Add Request.make to simplify request creation in scripts

  * Pathoc: Include a host header on CONNECT requests

  * Remove HTML outline contentview (#2572)

  * Remove Python and Locust export (#2465)

  * Remove emojis from tox.ini because flake8 cannot parse that. :(



28 April 2017: mitmproxy 2.0.2

    * Fix mitmweb's Content-Security-Policy to work with Chrome 58+

    * HTTP/2: actually use header normalization from hyper-h2


15 March 2017: mitmproxy 2.0.1

    * bump cryptography dependency

    * bump pyparsing dependency

    * HTTP/2: use header normalization from hyper-h2


21 February 2017: mitmproxy 2.0

    * HTTP/2 is now enabled by default.

    * Image ContentView: Parse images with Kaitai Struct (kaitai.io) instead of Pillow.
      This simplifies installation, reduces binary size, and allows parsing in pure Python.

    * Web: Add missing flow filters.

    * Add transparent proxy support for OpenBSD.

    * Check the mitmproxy CA for expiration and warn the user to regenerate it if necessary.

    * Testing: Tremendous improvements, enforced 100% coverage for large parts of the
      codebase, increased overall coverage.

    * Enforce individual coverage: one source file -> one test file with 100% coverage.

    * A myriad of other small improvements throughout the project.

    * Numerous bugfixes.


26 December 2016: mitmproxy 1.0

    * All mitmproxy tools are now Python 3 only! We plan to support Python 3.5 and higher.

    * Web-Based User Interface: Mitmproxy now officially has a web-based user interface
      called mitmweb. We consider it stable for all features currently exposed
      in the UI, but it still misses a lot of mitmproxy’s options.

    * Windows Compatibility: With mitmweb, mitmproxy is now usable on Windows.
      We are also introducing an installer (kindly sponsored by BitRock) that
      simplifies setup.

    * Configuration: The config file format is now a single YAML file. In most cases,
      converting to the new format should be trivial - please see the docs for
      more information.

    * Console: Significant UI improvements - including sorting of flows by
      size, type and url, status bar improvements, much faster indentation for
      HTTP views, and more.

    * HTTP/2: Significant improvements, but is temporarily disabled by default
      due to wide-spread protocol implementation errors on some large website

    * WebSocket: The protocol implementation is now mature, and is enabled by
      default. Complete UI support is coming in the next release. Hooks for
      message interception and manipulation are available.

    * A myriad of other small improvements throughout the project.


16 October 2016: mitmproxy 0.18

    * Python 3 Compatibility for mitmproxy and pathod (Shadab Zafar, GSoC 2016)

    * Major improvements to mitmweb (Clemens Brunner & Jason Hao, GSoC 2016)

    * Internal Core Refactor: Separation of most features into isolated Addons

    * Initial Support for WebSockets

    * Improved HTTP/2 Support

    * Reverse Proxy Mode now automatically adjusts host headers and TLS Server Name Indication

    * Improved HAR export

    * Improved export functionality for curl, python code, raw http etc.

    * Flow URLs are now truncated in the console for better visibility

    * New filters for TCP, HTTP and marked flows.

    * Mitmproxy now handles comma-separated Cookie headers

    * Merge mitmproxy and pathod documentation

    * Mitmdump now sanitizes its console output to not include control characters

    * Improved message body handling for HTTP messages:
      .raw_content provides the message body as seen on the wire
      .content provides the decompressed body (e.g. un-gzipped)
      .text provides the body decompressed and decoded body

    * New HTTP Message getters/setters for cookies and form contents.

    * Add ability to view only marked flows in mitmproxy

    * Improved Script Reloader (Always use polling, watch for whole directory)

    * Use tox for testing

    * Unicode support for tnetstrings

    * Add dumpfile converters for mitmproxy versions 0.11 and 0.12

    * Numerous bugfixes


9 April 2016: mitmproxy 0.17

    * Simplify repository and release structure. mitmproxy now comes as a single package, including netlib and pathod.

    * Rename the Python package from libmproxy to mitmproxy.

    * New option to add server certs to client chain (CVE-2016-2402, John Kozyrakis)

    * Enable HTTP/2 by default (Thomas Kriechbaumer)

    * Improved HAR extractor (Shadab Zafar)

    * Add icon for OSX and Windows binaries

    * Add content view for query parameters (Will Coster)

    * Initial work on Python 3 compatibility

    * locust.io export (Zohar Lorberbaum)

    * Fix XSS vulnerability in HTTP errors (Will Coster)

    * Numerous bugfixes and minor improvements


15 February 2016: mitmproxy 0.16

    * Completely revised HTTP2 implementation based on hyper-h2 (Thomas Kriechbaumer)

    * Export flows as cURL command, Python code or raw HTTP (Shadab Zafar)

    * Fixed compatibility with the Android Emulator (Will Coster)

    * Script Reloader: Inline scripts are reloaded automatically if modified (Matthew Shao)

    * Inline script hooks for TCP mode (Michael J. Bazzinotti)

    * Add default ciphers to support iOS9 App Transport Security (Jorge Villacorta)

    * Basic Authentication for mitmweb (Guillem Anguera)

    * Exempt connections from interception based on TLS Server Name Indication (David Weinstein)

    * Provide Python Wheels for faster installation

    * Numerous bugfixes and minor improvements


4 December 2015: mitmproxy 0.15

    * Support for loading and converting older dumpfile formats (0.13 and up)

    * Content views for inline script (@chrisczub)

    * Better handling of empty header values (Benjamin Lee/@bltb)

    * Fix a gnarly memory leak in mitmdump

    * A number of bugfixes and small improvements


6 November 2015: mitmproxy 0.14

    * Statistics: 399 commits, 13 contributors, 79 closed issues, 37 closed
      PRs, 103 days

    * Docs: Greatly updated docs now hosted on ReadTheDocs!
      http://docs.mitmproxy.org

    * Docs: Fixed Typos, updated URLs etc. (Nick Badger, Ben Lerner, Choongwoo
      Han, onlywade, Jurriaan Bremer)

    * mitmdump: Colorized TTY output

    * mitmdump: Use mitmproxy's content views for human-readable output (Chris
      Czub)

    * mitmproxy and mitmdump: Support for displaying UTF8 contents

    * mitmproxy: add command line switch to disable mouse interaction (Timothy
      Elliott)

    * mitmproxy: bug fixes (Choongwoo Han, sethp-jive, FreeArtMan)

    * mitmweb: bug fixes (Colin Bendell)

    * libmproxy: Add ability to fall back to TCP passthrough for non-HTTP
      connections.

    * libmproxy: Avoid double-connect in case of TLS Server Name Indication.
      This yields a massive speedup for TLS handshakes.

    * libmproxy: Prevent unnecessary upstream connections (macmantrl)

    * Inline Scripts: New API for HTTP Headers:
      http://docs.mitmproxy.org/en/latest/dev/models.html#netlib.http.Headers

    * Inline Scripts: Properly handle exceptions in `done` hook

    * Inline Scripts: Allow relative imports, provide `__file__`

    * Examples: Add probabilistic TLS passthrough as an inline script

    * netlib: Refactored HTTP protocol handling code

    * netlib: ALPN support

    * netlib: fixed a bug in the optional certificate verification.

    * netlib: Initial Python 3.5 support (this is the first prerequisite for
      3.x support in mitmproxy)


24 July 2015: mitmproxy 0.13

    * Upstream certificate validation. See the --verify-upstream-cert,
      --upstream-trusted-confdir and --upstream-trusted-ca parameters. Thanks to
      Kyle Morton (github.com/kyle-m) for his work on this.

    * Add HTTP transparent proxy mode. This uses the host headers from HTTP
      traffic (rather than SNI and IP address information from the OS) to
      implement perform transparent proxying. Thanks to github.com/ijiro123 for
      this feature.

    * Add ~src and ~dst REGEX filters, allowing matching on source and
      destination addresses in the form of <IP>:<Port>

    * mitmproxy console: change g/G keyboard shortcuts to match less. Thanks to
      Jose Luis Honorato (github.com/jlhonora).

    * mitmproxy console: Flow marking and unmarking. Marked flows are not
      deleted when the flow list is cleared. Thanks to Jake Drahos
      (github.com/drahosj).

    * mitmproxy console: add marking of flows

    * Remove the certforward feature. It was added to allow exploitation of
      #gotofail, which is no longer a common vulnerability. Permitting this
      hugely increased the complexity of packaging and distributing mitmproxy.




3 June 2015: mitmproxy 0.12.1

    * mitmproxy console: mouse interaction - scroll in the flow list, click on
      flow to view, click to switch between tabs.

    * Update our crypto defaults: SHA256, 2048 bit RSA, 4096 bit DH parameters.

    * BUGFIX: crash under some circumstances when copying to clipboard.

    * BUGFIX: occasional crash when deleting flows.


18 May 2015: mitmproxy 0.12

    * mitmproxy console: Significant revamp of the UI. The major changes are
      listed below, and in addition almost every aspect of the UI has
      been tweaked, and performance has improved significantly.

    * mitmproxy console: A new options screen has been created ("o" shortcut),
      and many options that were previously manipulated directly via a
      keybinding have been moved there.

    * mitmproxy console: Big improvement in palettes. This includes improvements
      to all colour schemes. Palettes now set the terminal background colour by
      default, and a new --palette-transparent option has been added to disable
      this.

    * mitmproxy console: g/G shortcuts throughout mitmproxy console to jump
      to the beginning/end of the current view.

    * mitmproxy console: switch  palettes on the fly from the options screen.

    * mitmproxy console: A cookie editor has been added for mitmproxy console
      at long last.

    * mitmproxy console: Various components of requests and responses can be
      copied to the clipboard from mitmproxy - thanks to @marceloglezer.

    * Support for creating new requests from scratch in mitmproxy console (@marceloglezer).

    * SSLKEYLOGFILE environment variable to specify a logging location for TLS
      master keys. This can be used with tools like Wireshark to allow TLS
      decoding.

    * Server facing SSL cipher suite specification (thanks to Jim Shaver).

    * Official support for transparent proxying on FreeBSD - thanks to Mike C
      (http://github.com/mike-pt).

    * Many other small bugfixes and improvemenets throughout the project.


29 Dec 2014: mitmproxy 0.11.2:

    * Configuration files - mitmproxy.conf, mitmdump.conf, common.conf in the
      .mitmproxy directory.
    * Better handling of servers that reject connections that are not SNI.
    * Many other small bugfixes and improvements.


15 November 2014: mitmproxy 0.11.1:

    * Bug fixes: connection leaks some crashes


7 November 2014: mitmproxy 0.11:

    * Performance improvements for mitmproxy console

    * SOCKS5 proxy mode allows mitmproxy to act as a SOCKS5 proxy server

    * Data streaming for response bodies exceeding a threshold
      (bradpeabody@gmail.com)

    * Ignore hosts or IP addresses, forwarding both HTTP and HTTPS traffic
      untouched

    * Finer-grained control of traffic replay, including options to ignore
      contents or parameters when matching flows (marcelo.glezer@gmail.com)

    * Pass arguments to inline scripts

    * Configurable size limit on HTTP request and response bodies

    * Per-domain specification of interception certificates and keys (see
      --cert option)

    * Certificate forwarding, relaying upstream SSL certificates verbatim (see
      --cert-forward)

    * Search and highlighting for HTTP request and response bodies in
      mitmproxy console (pedro@worcel.com)

    * Transparent proxy support on Windows

    * Improved error messages and logging

    * Support for FreeBSD in transparent mode, using pf (zbrdge@gmail.com)

    * Content view mode for WBXML (davidshaw835@air-watch.com)

    * Better documentation, with a new section on proxy modes

    * Generic TCP proxy mode

    * Countless bugfixes and other small improvements

    * pathod: Hugely improved SSL support, including dynamic generation of certificates
    using the mitproxy cacert

7 November 2014: pathod 0.11:

  * Hugely improved SSL support, including dynamic generation of certificates
    using the mitproxy cacert

  * pathoc -S dumps information on the remote SSL certificate chain

  * Big improvements to fuzzing, including random spec selection and memoization to avoid repeating randomly generated patterns

  * Reflected patterns, allowing you to embed a pathod server response specification in a pathoc request, resolving both on client side. This makes fuzzing proxies and other intermediate systems much better.


28 January 2014: mitmproxy 0.10:

    * Support for multiple scripts and multiple script arguments

    * Easy certificate install through the in-proxy web app, which is now
      enabled by default

    * Forward proxy mode, that forwards proxy requests to an upstream HTTP server

    * Reverse proxy now works with SSL

    * Search within a request/response using the "/" and "n" shortcut keys

    * A view that beatifies CSS files if cssutils is available

    * Bug fix, documentation improvements, and more.


25 August 2013: mitmproxy 0.9.2:

    * Improvements to the mitmproxywrapper.py helper script for OSX.

    * Don't take minor version into account when checking for serialized file
      compatibility.

    * Fix a bug causing resource exhaustion under some circumstances for SSL
      connections.

    * Revamp the way we store interception certificates. We used to store these
      on disk, they're now in-memory. This fixes a race condition related to
      cert handling, and improves compatibility with Windows, where the rules
      governing permitted file names are weird, resulting in errors for some
      valid IDNA-encoded names.

    * Display transfer rates for responses in the flow list.

    * Many other small bugfixes and improvements.


25 August 2013: pathod 0.9.2:

    * Adapt to interface changes in netlib


16 June 2013: mitmproxy 0.9.1:

    * Use "correct" case for Content-Type headers added by mitmproxy.

    * Make UTF environment detection more robust.

    * Improved MIME-type detection for viewers.

    * Always read files in binary mode (Windows compatibility fix).

    * Some developer documentation.


15 May 2013: mitmproxy 0.9:

    * Upstream certs mode is now the default.

    * Add a WSGI container that lets you host in-proxy web applications.

    * Full transparent proxy support for Linux and OSX.

    * Introduce netlib, a common codebase for mitmproxy and pathod
      (http://github.com/cortesi/netlib).

    * Full support for SNI.

    * Color palettes for mitmproxy, tailored for light and dark terminal
      backgrounds.

    * Stream flows to file as responses arrive with the "W" shortcut in
      mitmproxy.

    * Extend the filter language, including ~d domain match operator, ~a to
      match asset flows (js, images, css).

    * Follow mode in mitmproxy ("F" shortcut) to "tail" flows as they arrive.

    * --dummy-certs option to specify and preserve the dummy certificate
      directory.

    * Server replay from the current captured buffer.

    * Huge improvements in content views. We now have viewers for AMF, HTML,
      JSON, Javascript, images, XML, URL-encoded forms, as well as hexadecimal
      and raw views.

    * Add Set Headers, analogous to replacement hooks. Defines headers that are set
      on flows, based on a matching pattern.

    * A graphical editor for path components in mitmproxy.

    * A small set of standard user-agent strings, which can be used easily in
      the header editor.

    * Proxy authentication to limit access to mitmproxy

    * pathod: Proxy mode. You can now configure clients to use pathod as an
      HTTP/S proxy.

    * pathoc: Proxy support, including using CONNECT to tunnel directly to
      targets.

    * pathoc: client certificate support.

    * pathod: API improvements, bugfixes.


15 May 2013: pathod 0.9 (version synced with mitmproxy):

    * Pathod proxy mode. You can now configure clients to use pathod as an
      HTTP/S proxy.

    * Pathoc proxy support, including using CONNECT to tunnel directly to
      targets.

    * Pathoc client certificate support.

    * API improvements, bugfixes.


16 November 2012: pathod 0.3:

    A release focusing on shoring up our fuzzing capabilities, especially with
    pathoc.

    * pathoc -q and -r options, output full request and response text.

    * pathod -q and -r options, add full request and response text to pathod's
      log buffer.

    * pathoc and pathod -x option, makes -q and -r options log in hex dump
      format.

    * pathoc -C option, specify response codes to ignore.

    * pathoc -T option, instructs pathoc to ignore timeouts.

    * pathoc -o option, a one-shot mode that exits after the first non-ignored
      response.

    * pathoc and pathod -e option, which explains the resulting message by
      expanding random and generated portions, and logging a reproducible
      specification.

    * Streamline the specification language. HTTP response message is now
      specified using the "r" mnemonic.

    * Add a "u" mnemonic for specifying User-Agent strings. Add a set of
      standard user-agent strings accessible through shortcuts.

    * Major internal refactoring and cleanup.

    * Many bugfixes.


22 August 2012: pathod 0.2:

    * Add pathoc, a pathological HTTP client.

    * Add libpathod.test, a truss for using pathod in unit tests.

    * Add an injection operator to the specification language.

    * Allow Python escape sequences in value literals.

    * Allow execution of requests and responses from file, using the new + operator.

    * Add daemonization to Pathod, and make it more robust for public-facing use.

    * Let pathod pick an arbitrary open port if -p 0 is specified.

    * Move from Tornado to netlib, the network library written for mitmproxy.

    * Move the web application to Flask.

    * Massively expand the documentation.


5 April 2012: mitmproxy 0.8:

    * Detailed tutorial for Android interception. Some features that land in
      this release have finally made reliable Android interception possible.

    * Upstream-cert mode, which uses information from the upstream server to
      generate interception certificates.

    * Replacement patterns that let you easily do global replacements in flows
      matching filter patterns. Can be specified on the command-line, or edited
      interactively.

    * Much more sophisticated and usable pretty printing of request bodies.
      Support for auto-indentation of Javascript, inspection of image EXIF
      data, and more.

    * Details view for flows, showing connection and SSL cert information (X
      keyboard shortcut).

    * Server certificates are now stored and serialized in saved traffic for
      later analysis. This means that the 0.8 serialization format is NOT
      compatible with 0.7.

    * Many other improvements, including bugfixes, and expanded scripting API,
      and more sophisticated certificate handling.


20 February 2012: mitmproxy 0.7:

    * New built-in key/value editor. This lets you interactively edit URL query
      strings, headers and URL-encoded form data.

    * Extend script API to allow duplication and replay of flows.

    * API for easy manipulation of URL-encoded forms and query strings.

    * Add "D" shortcut in mitmproxy to duplicate a flow.

    * Reverse proxy mode. In this mode mitmproxy acts as an HTTP server,
      forwarding all traffic to a specified upstream server.

    * UI improvements - use unicode characters to make GUI more compact,
      improve spacing and layout throughout.

    * Add support for filtering by HTTP method.

    * Add the ability to specify an HTTP body size limit.

    * Move to typed netstrings for serialization format - this makes 0.7
      backwards-incompatible with serialized data from 0.6!

    * Significant improvements in speed and responsiveness of UI.

    * Many minor bugfixes and improvements.


7 August 2011: mitmproxy 0.6:

    * New scripting API that allows much more flexible and fine-grained
      rewriting of traffic. See the docs for more info.

    * Support for gzip and deflate content encodings. A new "z"
      keybinding in mitmproxy to let us quickly encode and decode content, plus
      automatic decoding for the "pretty" view mode.

    * An event log, viewable with the "v" shortcut in mitmproxy, and the
      "-e" command-line flag in mitmdump.

    * Huge performance improvements: mitmproxy interface, loading
      large numbers of flows from file.

    * A new "replace" convenience method for all flow objects, that does a
      universal regex-based string replacement.

    * Header management has been rewritten to maintain both case and order.

    * Improved stability for SSL interception.

    * Default expiry time on generated SSL certs has been dropped to avoid an
      OpenSSL overflow bug that caused certificates to expire in the distant
      past on some systems.

    * A "pretty" view mode for JSON and form submission data.

    * Expanded documentation and examples.

    * Countless other small improvements and bugfixes.


27 June 2011: mitmproxy 0.5:

    * An -n option to start the tools without binding to a proxy port.

    * Allow scripts, hooks, sticky cookies etc. to run on flows loaded from
      save files.

    * Regularize command-line options for mitmproxy and mitmdump.

    * Add an "SSL exception" to mitmproxy's license to remove possible
      distribution issues.

    * Add a --cert-wait-time option to make mitmproxy pause after a new SSL
      certificate is generated. This can pave over small discrepancies in
      system time between the client and server.

    * Handle viewing big request and response bodies more elegantly. Only
      render the first 100k of large documents, and try to avoid running the
      XML indenter on non-XML data.

    * BUGFIX: Make the "revert" keyboard shortcut in mitmproxy work after a
      flow has been replayed.

    * BUGFIX: Repair a problem that sometimes caused SSL connections to consume
      100% of CPU.


30 March 2011: mitmproxy 0.4

    * Full serialization of HTTP conversations

    * Client and server replay

    * On-the-fly generation of dummy SSL certificates

    * mitmdump has "grown up" into a powerful tcpdump-like tool for HTTP/S

    * Dozens of improvements to the mitmproxy console interface

    * Python scripting hooks for programmatic modification of traffic


1 March 2010: mitmproxy 0.2

    * Big speed and responsiveness improvements, thanks to Thomas Roth

    * Support urwid 0.9.9

    * Terminal beeping based on filter expressions

    * Filter expressions for terminal beeps, limits, interceptions and sticky
      cookies can now be passed on the command line.

    * Save requests and responses to file

    * Split off non-interactive dump functionality into a new tool called
      mitmdump

    * "A" will now accept all intercepted connections

    * Lots of bugfixes<|MERGE_RESOLUTION|>--- conflicted
+++ resolved
@@ -12,11 +12,8 @@
     * Revamp onboarding app (@mhils)
     * Add ASGI support for embedded apps (@mhils)
     * Updated raw exports to not remove headers (@wchasekelley)
-<<<<<<< HEAD
+    * Fix file unlinking before external viewer finishes loading (@wchasekelley)
     * Add --cert-passphrase command line argument (@mirosyn)
-=======
-    * Fix file unlinking before external viewer finishes loading (@wchasekelley)
->>>>>>> b6e8c83a
 
     * --- TODO: add new PRs above this line ---
 
