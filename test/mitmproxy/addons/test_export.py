import os
import shlex

import pytest
import pyperclip

from mitmproxy import exceptions
from mitmproxy.addons import export  # heh
from mitmproxy.test import tflow
from mitmproxy.test import tutils
from mitmproxy.test import taddons
from unittest import mock


@pytest.fixture
def get_request():
    return tflow.tflow(
        req=tutils.treq(method=b'GET', content=b'', path=b"/path?a=foo&a=bar&b=baz"))


@pytest.fixture
def post_request():
    return tflow.tflow(
        req=tutils.treq(method=b'POST', headers=(), content=bytes(range(256))))


@pytest.fixture
def patch_request():
    return tflow.tflow(
        req=tutils.treq(
            method=b'PATCH',
            content=b'content',
            path=b"/path?query=param"
        )
    )


@pytest.fixture
def tcp_flow():
    return tflow.ttcpflow()


class TestExportCurlCommand:
    def test_get(self, get_request):
<<<<<<< HEAD
        result = """curl -H header:qvalue -H content-length:0 'http://address:22/path?a=foo&a=bar&b=baz'"""
=======
        result = """curl -H 'header:qvalue' 'http://address:22/path?a=foo&a=bar&b=baz'"""
>>>>>>> fbbbbb67
        assert export.curl_command(get_request) == result

    def test_post(self, post_request):
        post_request.request.content = b'nobinarysupport'
        result = "curl -H content-length:15 -X POST http://address:22/path --data-binary nobinarysupport"
        assert export.curl_command(post_request) == result

    def test_fails_with_binary_data(self, post_request):
        # shlex.quote doesn't support a bytes object
        # see https://github.com/python/cpython/pull/10871
        with pytest.raises(exceptions.CommandError):
            export.curl_command(post_request)

    def test_patch(self, patch_request):
        result = """curl -H header:qvalue -H content-length:7 -X PATCH 'http://address:22/path?query=param' --data-binary content"""
        assert export.curl_command(patch_request) == result

    def test_tcp(self, tcp_flow):
        with pytest.raises(exceptions.CommandError):
            export.curl_command(tcp_flow)

    def test_escape_single_quotes_in_body(self):
        request = tflow.tflow(
            req=tutils.treq(
                method=b'POST',
                headers=(),
                content=b"'&#"
            )
        )
        command = export.curl_command(request)
        assert shlex.split(command)[-2] == '--data-binary'
        assert shlex.split(command)[-1] == "'&#"


class TestExportHttpieCommand:
    def test_get(self, get_request):
<<<<<<< HEAD
        result = """http GET 'http://address:22/path?a=foo&a=bar&b=baz' header:qvalue content-length:0"""
=======
        result = """http GET http://address:22/path?a=foo&a=bar&b=baz 'header:qvalue'"""
>>>>>>> fbbbbb67
        assert export.httpie_command(get_request) == result

    def test_post(self, post_request):
        post_request.request.content = b'nobinarysupport'
        result = "http POST http://address:22/path content-length:15 <<< nobinarysupport"
        assert export.httpie_command(post_request) == result

    def test_fails_with_binary_data(self, post_request):
        # shlex.quote doesn't support a bytes object
        # see https://github.com/python/cpython/pull/10871
        with pytest.raises(exceptions.CommandError):
            export.httpie_command(post_request)

    def test_patch(self, patch_request):
        result = """http PATCH 'http://address:22/path?query=param' header:qvalue content-length:7 <<< content"""
        assert export.httpie_command(patch_request) == result

    def test_tcp(self, tcp_flow):
        with pytest.raises(exceptions.CommandError):
            export.httpie_command(tcp_flow)

    def test_escape_single_quotes_in_body(self):
        request = tflow.tflow(
            req=tutils.treq(
                method=b'POST',
                headers=(),
                content=b"'&#"
            )
        )
        command = export.httpie_command(request)
        assert shlex.split(command)[-2] == '<<<'
        assert shlex.split(command)[-1] == "'&#"


class TestRaw:
    def test_get(self, get_request):
        assert b"header: qvalue" in export.raw(get_request)

    def test_tcp(self, tcp_flow):
        with pytest.raises(exceptions.CommandError):
            export.raw(tcp_flow)


def qr(f):
    with open(f, "rb") as fp:
        return fp.read()


def test_export(tmpdir):
    f = str(tmpdir.join("path"))
    e = export.Export()
    with taddons.context():
        assert e.formats() == ["curl", "httpie", "raw"]
        with pytest.raises(exceptions.CommandError):
            e.file("nonexistent", tflow.tflow(resp=True), f)

        e.file("raw", tflow.tflow(resp=True), f)
        assert qr(f)
        os.unlink(f)

        e.file("curl", tflow.tflow(resp=True), f)
        assert qr(f)
        os.unlink(f)

        e.file("httpie", tflow.tflow(resp=True), f)
        assert qr(f)
        os.unlink(f)


@pytest.mark.parametrize("exception, log_message", [
    (PermissionError, "Permission denied"),
    (IsADirectoryError, "Is a directory"),
    (FileNotFoundError, "No such file or directory")
])
@pytest.mark.asyncio
async def test_export_open(exception, log_message, tmpdir):
    f = str(tmpdir.join("path"))
    e = export.Export()
    with taddons.context() as tctx:
        with mock.patch("mitmproxy.addons.export.open") as m:
            m.side_effect = exception(log_message)
            e.file("raw", tflow.tflow(resp=True), f)
            assert await tctx.master.await_log(log_message, level="error")


@pytest.mark.asyncio
async def test_clip(tmpdir):
    e = export.Export()
    with taddons.context() as tctx:
        with pytest.raises(exceptions.CommandError):
            e.clip("nonexistent", tflow.tflow(resp=True))

        with mock.patch('pyperclip.copy') as pc:
            e.clip("raw", tflow.tflow(resp=True))
            assert pc.called

        with mock.patch('pyperclip.copy') as pc:
            e.clip("curl", tflow.tflow(resp=True))
            assert pc.called

        with mock.patch('pyperclip.copy') as pc:
            e.clip("httpie", tflow.tflow(resp=True))
            assert pc.called

        with mock.patch('pyperclip.copy') as pc:
            log_message = "Pyperclip could not find a " \
                          "copy/paste mechanism for your system."
            pc.side_effect = pyperclip.PyperclipException(log_message)
            e.clip("raw", tflow.tflow(resp=True))
            assert await tctx.master.await_log(log_message, level="error")<|MERGE_RESOLUTION|>--- conflicted
+++ resolved
@@ -42,11 +42,7 @@
 
 class TestExportCurlCommand:
     def test_get(self, get_request):
-<<<<<<< HEAD
-        result = """curl -H header:qvalue -H content-length:0 'http://address:22/path?a=foo&a=bar&b=baz'"""
-=======
-        result = """curl -H 'header:qvalue' 'http://address:22/path?a=foo&a=bar&b=baz'"""
->>>>>>> fbbbbb67
+        result = """curl -H header:qvalue 'http://address:22/path?a=foo&a=bar&b=baz'"""
         assert export.curl_command(get_request) == result
 
     def test_post(self, post_request):
@@ -83,11 +79,7 @@
 
 class TestExportHttpieCommand:
     def test_get(self, get_request):
-<<<<<<< HEAD
-        result = """http GET 'http://address:22/path?a=foo&a=bar&b=baz' header:qvalue content-length:0"""
-=======
-        result = """http GET http://address:22/path?a=foo&a=bar&b=baz 'header:qvalue'"""
->>>>>>> fbbbbb67
+        result = """http GET 'http://address:22/path?a=foo&a=bar&b=baz' header:qvalue"""
         assert export.httpie_command(get_request) == result
 
     def test_post(self, post_request):
